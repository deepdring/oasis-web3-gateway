package indexer

import (
	"encoding/hex"
	"errors"
	"sync"

	ethcommon "github.com/ethereum/go-ethereum/common"
	ethtypes "github.com/ethereum/go-ethereum/core/types"
	"github.com/ethereum/go-ethereum/rlp"

	"github.com/oasisprotocol/oasis-core/go/common"
	"github.com/oasisprotocol/oasis-core/go/common/crypto/hash"
	"github.com/oasisprotocol/oasis-core/go/common/logging"
	"github.com/oasisprotocol/oasis-core/go/roothash/api/block"
	"github.com/oasisprotocol/oasis-sdk/client-sdk/go/client"
	"github.com/oasisprotocol/oasis-sdk/client-sdk/go/types"

	"github.com/starfishlabs/oasis-evm-web3-gateway/model"
	"github.com/starfishlabs/oasis-evm-web3-gateway/storage"
)

// Result is a query result.
type Result struct {
	// TxHash is the hash of the matched transaction.
	TxHash hash.Hash
	// TxIndex is the index of the matched transaction within the block.
	TxIndex uint32
}

// Results are query results.
//
// Map key is the round number and value is a list of transaction hashes
// that match the query.
type Results map[uint64][]Result

// BackendFactory is the indexer backend factory interface.
type BackendFactory func(runtimeID common.Namespace, storage storage.Storage) (Backend, error)

// QueryableBackend is the read-only indexer backend interface.
type QueryableBackend interface {
	// QueryBlockRound queries block round by block hash.
	QueryBlockRound(blockHash ethcommon.Hash) (uint64, error)

	// QueryBlockHash queries block hash by round.
	QueryBlockHash(round uint64) (ethcommon.Hash, error)

	// QueryTransactionRef returns block hash, round and index of the transaction.
	QueryTransactionRef(ethTxHash string) (*model.TransactionRef, error)

	// QueryLastIndexedRound query continues indexed block round.
	QueryLastIndexedRound() uint64

	// QueryTransaction queries ethereum transaction by hash.
	QueryTransaction(ethTxHash ethcommon.Hash) (*model.Transaction, error)

	// Decode decodes an unverified transaction into ethereum transaction.
	Decode(utx *types.UnverifiedTransaction) (*model.Transaction, error)
}

type GetEthInfoBackend interface {
	GetBlockByNumber(number uint64) (*model.Block, error)
	GetBlockByHash(blockHash ethcommon.Hash) (*model.Block, error)
	GetBlockTransactionCountByNumber(number uint64) (int, error)
	GetBlockTransactionCountByHash(blockHash ethcommon.Hash) (int, error)
	GetTransactionByBlockHashAndIndex(blockHash ethcommon.Hash, txIndex int) (*model.Transaction, error)
	// GetTransactionReceipt(txHash ethcommon.Hash) (map[string]interface{}, error)
	BlockNumber() (uint64, error)
	GetLogs(blockHash ethcommon.Hash) ([]*model.Log, error)
}

// Backend is the indexer backend interface.
type Backend interface {
	QueryableBackend
	GetEthInfoBackend

	// Index indexes a block.
	Index(
		oasisBlock *block.Block,
		txResults []*client.TransactionWithResults,
	) error

	// Prune removes indexed data for rounds equal to or earlier than the passed round.
	Prune(round uint64) error

	// UpdateLastIndexedRound updates the last indexed round metadata.
	UpdateLastIndexedRound(round uint64) error

	// Close performs backend-specific cleanup. The backend should not be used anymore after calling
	// this method.
	Close()
}

type psqlBackend struct {
	runtimeID         common.Namespace
	logger            *logging.Logger
	storage           storage.Storage
	indexedRoundMutex *sync.Mutex
}

func (p *psqlBackend) Decode(utx *types.UnverifiedTransaction) (*model.Transaction, error) {
	ethTx := &ethtypes.Transaction{}
	if err := rlp.DecodeBytes(utx.Body, ethTx); err != nil {
		return nil, err
	}
	v, r, s := ethTx.RawSignatureValues()
	signer := ethtypes.LatestSignerForChainID(ethTx.ChainId())
	from, _ := signer.Sender(ethTx)
	innerTx := &model.Transaction{
		Hash:     ethTx.Hash().String(),
		Gas:      ethTx.Gas(),
		Nonce:    ethTx.Nonce(),
		FromAddr: from.String(),
		Value:    ethTx.Value().String(),
		Data:     hex.EncodeToString(ethTx.Data()),
		V:        v.String(),
		R:        r.String(),
		S:        s.String(),
	}
	to := ethTx.To()
	if to == nil {
		innerTx.ToAddr = ""
	} else {
		innerTx.ToAddr = to.Hex()
	}
	accList := []model.AccessTuple{}
	if ethTx.Type() == ethtypes.AccessListTxType || ethTx.Type() == ethtypes.DynamicFeeTxType {
		for _, tuple := range ethTx.AccessList() {
			addr := tuple.Address.String()
			keys := []string{}
			for _, k := range tuple.StorageKeys {
				keys = append(keys, k.String())
			}
			accList = append(accList, model.AccessTuple{
				Address:     addr,
				StorageKeys: keys,
			})
		}
	}

	switch ethTx.Type() {
	case ethtypes.LegacyTxType:
		{
			innerTx.Type = ethtypes.LegacyTxType
			innerTx.GasPrice = ethTx.GasPrice().String()
			innerTx.GasFeeCap = "0"
			innerTx.GasTipCap = "0"
			innerTx.ChainID = "0"
			innerTx.AccessList = []model.AccessTuple{}
		}
	case ethtypes.AccessListTxType:
		{
			innerTx.Type = ethtypes.AccessListTxType
			innerTx.GasPrice = ethTx.GasPrice().String()
			innerTx.ChainID = ethTx.ChainId().String()
			innerTx.AccessList = accList
			innerTx.GasFeeCap = "0"
			innerTx.GasTipCap = "0"
		}
	case ethtypes.DynamicFeeTxType:
		{
			innerTx.Type = ethtypes.DynamicFeeTxType
			innerTx.GasFeeCap = ethTx.GasFeeCap().String()
			innerTx.GasTipCap = ethTx.GasTipCap().String()
			innerTx.AccessList = accList
			innerTx.GasPrice = "0"
		}
	default:
		return nil, errors.New("unknown transaction type")
	}

	return innerTx, nil
}

func (p *psqlBackend) DecodeUtx(utx *types.UnverifiedTransaction, blockHash string, round uint64, idx uint32) (*model.TransactionRef, *model.Transaction, error) {
	ethTx, err := p.Decode(utx)
	if err != nil {
		return nil, nil, err
	}
	ethTx.Index = idx
	ethTx.Round = round
	ethTx.BlockHash = blockHash

	txRef := &model.TransactionRef{
		EthTxHash: ethTx.Hash,
		Index:     idx,
		Round:     round,
		BlockHash: blockHash,
	}

	return txRef, ethTx, nil
}

func (p *psqlBackend) Index(
	oasisBlock *block.Block,
	txResults []*client.TransactionWithResults,
) error {
	round := oasisBlock.Header.Round
	blockHash := ethcommon.HexToHash(oasisBlock.Header.EncodedHash().Hex())

	// oasis block round <-> oasis block hash, maybe remove later
	blockRef := &model.BlockRef{
		Round: oasisBlock.Header.Round,
		Hash:  blockHash.String(),
	}
	p.storage.Store(blockRef)

	// oasis block -> eth block, store eth block
	ethBlock, err := p.generateEthBlock(oasisBlock, txResults)
	p.storage.Store(ethBlock)
	if err != nil {
		p.logger.Error("generateEthBlock failed", "err", err)
		return errors.New("Convert to eth block failed")
	}

	// store eth transactions, maybe should restructure
	for idx, item := range txResults {
		utx := item.Tx
		if len(utx.AuthProofs) != 1 || utx.AuthProofs[0].Module != "evm.ethereum.v0" {
			// Skip non-Ethereum transactions.
			continue
		}
		txRef, ethTx, err := p.DecodeUtx(&utx, blockHash.String(), round, uint32(idx))
		if err != nil {
<<<<<<< HEAD
			p.logger.Error("decode transaction", "err", err)
=======
			p.logger.Error("failed to decode transaction",
				"err", err,
				"round", round,
				"index", idx,
			)
>>>>>>> f6a1b3ce
			continue
		}
		p.storage.Store(txRef)
		p.storage.Store(ethTx)
	}

	p.logger.Info("indexed block", "round", round)

	return nil
}

func (p *psqlBackend) UpdateLastIndexedRound(round uint64) error {
	p.storeIndexedRound(round)
	return nil
}

<<<<<<< HEAD
func (p *psqlBackend) Pruning(step uint64) error {
	if err := p.storage.Delete(new(model.BlockRef), step); err != nil {
		p.logger.Error("Pruning failed with these error ", "err", err)
=======
func (p *psqlBackend) Prune(round uint64) error {
	if err := p.storage.Delete(new(model.BlockRef), round); err != nil {
>>>>>>> f6a1b3ce
		return err
	}

	// TO DO: Will remove ethblock, logs, transactions latter

	return nil
}

func (p *psqlBackend) QueryBlockRound(blockHash ethcommon.Hash) (uint64, error) {
	round, err := p.storage.GetBlockRound(blockHash.String())
	if err != nil {
		p.logger.Error("Can't find matched block")
		return 0, err
	}

	return round, nil
}

func (p *psqlBackend) QueryBlockHash(round uint64) (ethcommon.Hash, error) {
	var blockHash string
	var err error
	switch round {
	case RoundLatest:
		blockHash, err = p.storage.GetLatestBlockHash()
	default:
		blockHash, err = p.storage.GetBlockHash(round)
	}

	if err != nil {
		p.logger.Error("indexer error", "err", err)
		return ethcommon.Hash{}, err
	}
	return ethcommon.HexToHash(blockHash), nil
}

func (p *psqlBackend) storeIndexedRound(round uint64) {
	p.indexedRoundMutex.Lock()
	r := &model.ContinuesIndexedRound{
		Tip:   model.Continues,
		Round: round,
	}

	p.storage.Update(r)
	p.indexedRoundMutex.Unlock()
}

func (p *psqlBackend) QueryLastIndexedRound() uint64 {
	p.indexedRoundMutex.Lock()
	indexedRound, err := p.storage.GetContinuesIndexedRound()
	if err != nil {
		p.indexedRoundMutex.Unlock()
		return 0
	}
	p.indexedRoundMutex.Unlock()

	return indexedRound
}

func (p *psqlBackend) QueryTransaction(ethTxHash ethcommon.Hash) (*model.Transaction, error) {
	tx, err := p.storage.GetTransaction(ethTxHash.String())
	if err != nil {
		return nil, err
	}
	return tx, nil
}

func (p *psqlBackend) QueryTransactionRef(hash string) (*model.TransactionRef, error) {
	return p.storage.GetTransactionRef(hash)
}

func (p *psqlBackend) GetBlockByNumber(number uint64) (*model.Block, error) {
	blk, err := p.storage.GetBlockByNumber(number)
	if err != nil {
		return nil, err
	}

	return blk, nil
}

func (p *psqlBackend) GetBlockByHash(blockHash ethcommon.Hash) (*model.Block, error) {
	blk, err := p.storage.GetBlockByHash(blockHash.String())
	if err != nil {
		return nil, err
	}

	return blk, nil
}

func (p *psqlBackend) GetBlockTransactionCountByNumber(number uint64) (int, error) {
	return p.storage.GetBlockTransactionCountByNumber(number)
}

func (p *psqlBackend) GetBlockTransactionCountByHash(blockHash ethcommon.Hash) (int, error) {
	return p.storage.GetBlockTransactionCountByHash(blockHash.String())
}

func (p *psqlBackend) GetTransactionByBlockHashAndIndex(blockHash ethcommon.Hash, txIndex int) (*model.Transaction, error) {
	return p.storage.GetBlockTransaction(blockHash.String(), txIndex)
}

func (p *psqlBackend) GetTransactionReceipt(txHash ethcommon.Hash) (map[string]interface{}, error) {
	return p.storage.GetTransactionReceipt(txHash.String())
}

func (p *psqlBackend) BlockNumber() (uint64, error) {
	return p.storage.GetBlockNumber()
}

func (p *psqlBackend) GetLogs(blockHash ethcommon.Hash) ([]*model.Log, error) {
	return p.storage.GetLogs(blockHash.String())
}

func (p *psqlBackend) Close() {
	p.logger.Info("Psql backend closed!")
}

func newPsqlBackend(runtimeID common.Namespace, storage storage.Storage) (Backend, error) {
	b := &psqlBackend{
		runtimeID:         runtimeID,
		logger:            logging.GetLogger("gateway/indexer/backend"),
		storage:           storage,
		indexedRoundMutex: new(sync.Mutex),
	}
	b.logger.Info("New psql backend")

	return b, nil
}

func NewPsqlBackend() BackendFactory {
	return newPsqlBackend
}<|MERGE_RESOLUTION|>--- conflicted
+++ resolved
@@ -222,15 +222,11 @@
 		}
 		txRef, ethTx, err := p.DecodeUtx(&utx, blockHash.String(), round, uint32(idx))
 		if err != nil {
-<<<<<<< HEAD
-			p.logger.Error("decode transaction", "err", err)
-=======
 			p.logger.Error("failed to decode transaction",
 				"err", err,
 				"round", round,
 				"index", idx,
 			)
->>>>>>> f6a1b3ce
 			continue
 		}
 		p.storage.Store(txRef)
@@ -247,18 +243,22 @@
 	return nil
 }
 
-<<<<<<< HEAD
-func (p *psqlBackend) Pruning(step uint64) error {
-	if err := p.storage.Delete(new(model.BlockRef), step); err != nil {
-		p.logger.Error("Pruning failed with these error ", "err", err)
-=======
 func (p *psqlBackend) Prune(round uint64) error {
 	if err := p.storage.Delete(new(model.BlockRef), round); err != nil {
->>>>>>> f6a1b3ce
 		return err
 	}
 
-	// TO DO: Will remove ethblock, logs, transactions latter
+	if err := p.storage.Delete(new(model.Block), round); err != nil {
+		return err
+	}
+
+	if err := p.storage.Delete(new(model.Log), round); err != nil {
+		return err
+	}
+
+	if err := p.storage.Delete(new(model.Transaction), round); err != nil {
+		return err
+	}
 
 	return nil
 }
